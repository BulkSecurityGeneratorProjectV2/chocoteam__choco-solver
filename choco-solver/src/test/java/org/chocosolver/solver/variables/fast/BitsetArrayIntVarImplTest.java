--- conflicted
+++ resolved
@@ -688,11 +688,7 @@
     @Test(groups="1s", timeOut=60000)
     public void testJL01() throws ContradictionException {
         Solver s = new Solver();
-<<<<<<< HEAD
-        IntVar i = new BitsetArrayIntVarImpl("i", new int[]{0,98,99}, s);
-=======
         IntVar i = s.intVar("i", new int[]{0, 98, 99});
->>>>>>> d8019dd1
         IIntDeltaMonitor d= i.monitorDelta(Cause.Null);
         i.updateUpperBound(98, Cause.Null);
         d.freeze();
@@ -706,11 +702,7 @@
     @Test(groups="1s", timeOut=60000)
     public void testJL02() throws ContradictionException {
         Solver s = new Solver();
-<<<<<<< HEAD
-        IntVar i = new BitsetArrayIntVarImpl("i", new int[]{0,98,99}, s);
-=======
         IntVar i = s.intVar("i", new int[]{0, 98, 99});
->>>>>>> d8019dd1
         IIntDeltaMonitor d= i.monitorDelta(Cause.Null);
         i.updateBounds(0,98, Cause.Null);
         d.freeze();
@@ -724,11 +716,7 @@
     @Test(groups="1s", timeOut=60000)
     public void testJL03() throws ContradictionException {
         Solver s = new Solver();
-<<<<<<< HEAD
-        IntVar i = new BitsetArrayIntVarImpl("i", new int[]{2,3,99}, s);
-=======
         IntVar i = s.intVar("i", new int[]{2, 3, 99});
->>>>>>> d8019dd1
         IIntDeltaMonitor d= i.monitorDelta(Cause.Null);
         i.updateLowerBound(3, Cause.Null);
         d.freeze();
@@ -742,11 +730,7 @@
     @Test(groups="1s", timeOut=60000)
     public void testJL04() throws ContradictionException {
         Solver s = new Solver();
-<<<<<<< HEAD
-        IntVar i = new BitsetArrayIntVarImpl("i", new int[]{2,3,99}, s);
-=======
         IntVar i = s.intVar("i", new int[]{2, 3, 99});
->>>>>>> d8019dd1
         IIntDeltaMonitor d= i.monitorDelta(Cause.Null);
         i.updateBounds(3,99, Cause.Null);
         d.freeze();
