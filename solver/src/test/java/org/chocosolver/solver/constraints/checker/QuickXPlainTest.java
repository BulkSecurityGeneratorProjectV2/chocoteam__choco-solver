/*
 * This file is part of choco-solver, http://choco-solver.org/
 *
<<<<<<< HEAD
 * Copyright (c) 2020, IMT Atlantique. All rights reserved.
=======
 * Copyright (c) 2021, IMT Atlantique. All rights reserved.
>>>>>>> 06dff9c3
 *
 * Licensed under the BSD 4-clause license.
 *
 * See LICENSE file in the project root for full license information.
 */
package org.chocosolver.solver.constraints.checker;

import org.chocosolver.solver.Model;
import org.chocosolver.solver.Solver;
import org.chocosolver.solver.constraints.Constraint;
import org.chocosolver.solver.exception.SolverException;
import org.chocosolver.solver.variables.IntVar;
import org.testng.annotations.Test;

import java.util.ArrayList;
import java.util.Collections;
import java.util.List;

import static org.testng.Assert.assertEquals;
import static org.testng.Assert.assertThrows;

public class QuickXPlainTest {

    private static final Integer SHORT_TERM = 1;
    private static final Integer MEDIUM_TERM = 2;
    private static final Integer LONG_TERM = 3;

    private static final Integer LOW = 1;
    private static final Integer MEDIUM = 2;
    private static final Integer HIGH = 3;

    private static final Integer EQUITY_FUND = 1;
    private static final Integer INVESTMENT_FUND = 2;
    private static final Integer BANK_BOOK = 3;

    @Test(groups = "10s", timeOut = 60000)
    public void testMinimumConflictingSet() {
        Model model = new Model("Financial Services Problem");
        Solver solver = model.getSolver();

        // Variables
        // wr: Willingness to take risks
        IntVar wr = model.intVar("wr", new int[]{SHORT_TERM, MEDIUM_TERM, LONG_TERM});
        // di: Duration of investment
        IntVar di = model.intVar("di", new int[]{LOW, MEDIUM, HIGH});
        // rr: Expected return rate
        IntVar rr = model.intVar("rr", new int[]{LOW, MEDIUM, HIGH});
        // in: Item name
        IntVar in = model.intVar("in", new int[]{EQUITY_FUND, INVESTMENT_FUND, BANK_BOOK});

        //Constraints
        //C1: wr = low --> itemname = bankbook
        model.ifThen(model.arithm(wr, "=", LOW), model.arithm(in, "=", BANK_BOOK));
        //C2: wr = medium --> itemname != equityfund
        model.ifThen(model.arithm(wr, "=", MEDIUM), model.arithm(in, "!=", EQUITY_FUND));
        //C3: di = shortterm --> itemname = bankbook
        model.ifThen(model.arithm(di, "=", SHORT_TERM), model.arithm(in, "=", BANK_BOOK));
        //c4: di = mediumterm --> itemname != equityfund
        model.ifThen(model.arithm(di, "=", MEDIUM_TERM), model.arithm(in, "!=", EQUITY_FUND));
        //C5: rr = high or rr = medium --> itemname != bankbook
        model.ifThen(model.or(model.arithm(rr, "=", HIGH), model.arithm(rr, "=", MEDIUM)), model.arithm(in, "!=", BANK_BOOK));
        //C6: not (wr =low and rr = high)
        model.not(model.and(model.arithm(wr, "=", LOW), model.arithm(rr, "=", HIGH))).post();
        //C7: not (di = shortterm and rr = high)
        model.not(model.and(model.arithm(di, "=", SHORT_TERM), model.arithm(rr, "=", HIGH))).post();
        //C8: not (wr = high and rr = low)
        model.not(model.and(model.arithm(wr, "=", HIGH), model.arithm(rr, "=", LOW))).post();

        /*REQ = {r1: wr = low, r2: di = shortterm, r3: rr = high} - Conflict*/
        List<Constraint> userRequirements = new ArrayList<Constraint>();
        userRequirements.add(model.arithm(wr, "=", LOW));
        userRequirements.add(model.arithm(di, "=", SHORT_TERM));
        userRequirements.add(model.arithm(rr, "=", HIGH));
        for (int i = 0; i < userRequirements.size(); i++) {
            model.post(userRequirements.get(i));
        }

        assertEquals(solver.solve(), false);
        solver.reset();
        List<Constraint> minConflictSet = solver.findMinimumConflictingSet(userRequirements);
        assertEquals(minConflictSet.size(), 2);
        assertEquals(minConflictSet.get(0).toString(), "ARITHM ([rr = 3])");
        assertEquals(minConflictSet.get(1).toString(), "ARITHM ([wr = 1])");
    }

    @Test(groups = "1s", timeOut = 60000)
    public void testErrorConditions() {
        Model model = new Model("Financial Services Problem");
        model.intVar(0, 10);
        model.getSolver().solve();
        // MCS can't be called during solving
        assertEquals(model.getSolver().isSolving(), true);
        assertThrows(SolverException.class, () -> model.getSolver().findMinimumConflictingSet(Collections.emptyList()));
    }

}
<|MERGE_RESOLUTION|>--- conflicted
+++ resolved
@@ -1,104 +1,100 @@
-/*
- * This file is part of choco-solver, http://choco-solver.org/
- *
-<<<<<<< HEAD
- * Copyright (c) 2020, IMT Atlantique. All rights reserved.
-=======
- * Copyright (c) 2021, IMT Atlantique. All rights reserved.
->>>>>>> 06dff9c3
- *
- * Licensed under the BSD 4-clause license.
- *
- * See LICENSE file in the project root for full license information.
- */
-package org.chocosolver.solver.constraints.checker;
-
-import org.chocosolver.solver.Model;
-import org.chocosolver.solver.Solver;
-import org.chocosolver.solver.constraints.Constraint;
-import org.chocosolver.solver.exception.SolverException;
-import org.chocosolver.solver.variables.IntVar;
-import org.testng.annotations.Test;
-
-import java.util.ArrayList;
-import java.util.Collections;
-import java.util.List;
-
-import static org.testng.Assert.assertEquals;
-import static org.testng.Assert.assertThrows;
-
-public class QuickXPlainTest {
-
-    private static final Integer SHORT_TERM = 1;
-    private static final Integer MEDIUM_TERM = 2;
-    private static final Integer LONG_TERM = 3;
-
-    private static final Integer LOW = 1;
-    private static final Integer MEDIUM = 2;
-    private static final Integer HIGH = 3;
-
-    private static final Integer EQUITY_FUND = 1;
-    private static final Integer INVESTMENT_FUND = 2;
-    private static final Integer BANK_BOOK = 3;
-
-    @Test(groups = "10s", timeOut = 60000)
-    public void testMinimumConflictingSet() {
-        Model model = new Model("Financial Services Problem");
-        Solver solver = model.getSolver();
-
-        // Variables
-        // wr: Willingness to take risks
-        IntVar wr = model.intVar("wr", new int[]{SHORT_TERM, MEDIUM_TERM, LONG_TERM});
-        // di: Duration of investment
-        IntVar di = model.intVar("di", new int[]{LOW, MEDIUM, HIGH});
-        // rr: Expected return rate
-        IntVar rr = model.intVar("rr", new int[]{LOW, MEDIUM, HIGH});
-        // in: Item name
-        IntVar in = model.intVar("in", new int[]{EQUITY_FUND, INVESTMENT_FUND, BANK_BOOK});
-
-        //Constraints
-        //C1: wr = low --> itemname = bankbook
-        model.ifThen(model.arithm(wr, "=", LOW), model.arithm(in, "=", BANK_BOOK));
-        //C2: wr = medium --> itemname != equityfund
-        model.ifThen(model.arithm(wr, "=", MEDIUM), model.arithm(in, "!=", EQUITY_FUND));
-        //C3: di = shortterm --> itemname = bankbook
-        model.ifThen(model.arithm(di, "=", SHORT_TERM), model.arithm(in, "=", BANK_BOOK));
-        //c4: di = mediumterm --> itemname != equityfund
-        model.ifThen(model.arithm(di, "=", MEDIUM_TERM), model.arithm(in, "!=", EQUITY_FUND));
-        //C5: rr = high or rr = medium --> itemname != bankbook
-        model.ifThen(model.or(model.arithm(rr, "=", HIGH), model.arithm(rr, "=", MEDIUM)), model.arithm(in, "!=", BANK_BOOK));
-        //C6: not (wr =low and rr = high)
-        model.not(model.and(model.arithm(wr, "=", LOW), model.arithm(rr, "=", HIGH))).post();
-        //C7: not (di = shortterm and rr = high)
-        model.not(model.and(model.arithm(di, "=", SHORT_TERM), model.arithm(rr, "=", HIGH))).post();
-        //C8: not (wr = high and rr = low)
-        model.not(model.and(model.arithm(wr, "=", HIGH), model.arithm(rr, "=", LOW))).post();
-
-        /*REQ = {r1: wr = low, r2: di = shortterm, r3: rr = high} - Conflict*/
-        List<Constraint> userRequirements = new ArrayList<Constraint>();
-        userRequirements.add(model.arithm(wr, "=", LOW));
-        userRequirements.add(model.arithm(di, "=", SHORT_TERM));
-        userRequirements.add(model.arithm(rr, "=", HIGH));
-        for (int i = 0; i < userRequirements.size(); i++) {
-            model.post(userRequirements.get(i));
-        }
-
-        assertEquals(solver.solve(), false);
-        solver.reset();
-        List<Constraint> minConflictSet = solver.findMinimumConflictingSet(userRequirements);
-        assertEquals(minConflictSet.size(), 2);
-        assertEquals(minConflictSet.get(0).toString(), "ARITHM ([rr = 3])");
-        assertEquals(minConflictSet.get(1).toString(), "ARITHM ([wr = 1])");
-    }
-
-    @Test(groups = "1s", timeOut = 60000)
-    public void testErrorConditions() {
-        Model model = new Model("Financial Services Problem");
-        model.intVar(0, 10);
-        model.getSolver().solve();
-        // MCS can't be called during solving
-        assertEquals(model.getSolver().isSolving(), true);
-        assertThrows(SolverException.class, () -> model.getSolver().findMinimumConflictingSet(Collections.emptyList()));
-    }
-
-}
+/*
+ * This file is part of choco-solver, http://choco-solver.org/
+ *
+ * Copyright (c) 2021, IMT Atlantique. All rights reserved.
+ *
+ * Licensed under the BSD 4-clause license.
+ *
+ * See LICENSE file in the project root for full license information.
+ */
+package org.chocosolver.solver.constraints.checker;
+
+import org.chocosolver.solver.Model;
+import org.chocosolver.solver.Solver;
+import org.chocosolver.solver.constraints.Constraint;
+import org.chocosolver.solver.exception.SolverException;
+import org.chocosolver.solver.variables.IntVar;
+import org.testng.annotations.Test;
+
+import java.util.ArrayList;
+import java.util.Collections;
+import java.util.List;
+
+import static org.testng.Assert.assertEquals;
+import static org.testng.Assert.assertThrows;
+
+public class QuickXPlainTest {
+
+    private static final Integer SHORT_TERM = 1;
+    private static final Integer MEDIUM_TERM = 2;
+    private static final Integer LONG_TERM = 3;
+
+    private static final Integer LOW = 1;
+    private static final Integer MEDIUM = 2;
+    private static final Integer HIGH = 3;
+
+    private static final Integer EQUITY_FUND = 1;
+    private static final Integer INVESTMENT_FUND = 2;
+    private static final Integer BANK_BOOK = 3;
+
+    @Test(groups = "10s", timeOut = 60000)
+    public void testMinimumConflictingSet() {
+        Model model = new Model("Financial Services Problem");
+        Solver solver = model.getSolver();
+
+        // Variables
+        // wr: Willingness to take risks
+        IntVar wr = model.intVar("wr", new int[]{SHORT_TERM, MEDIUM_TERM, LONG_TERM});
+        // di: Duration of investment
+        IntVar di = model.intVar("di", new int[]{LOW, MEDIUM, HIGH});
+        // rr: Expected return rate
+        IntVar rr = model.intVar("rr", new int[]{LOW, MEDIUM, HIGH});
+        // in: Item name
+        IntVar in = model.intVar("in", new int[]{EQUITY_FUND, INVESTMENT_FUND, BANK_BOOK});
+
+        //Constraints
+        //C1: wr = low --> itemname = bankbook
+        model.ifThen(model.arithm(wr, "=", LOW), model.arithm(in, "=", BANK_BOOK));
+        //C2: wr = medium --> itemname != equityfund
+        model.ifThen(model.arithm(wr, "=", MEDIUM), model.arithm(in, "!=", EQUITY_FUND));
+        //C3: di = shortterm --> itemname = bankbook
+        model.ifThen(model.arithm(di, "=", SHORT_TERM), model.arithm(in, "=", BANK_BOOK));
+        //c4: di = mediumterm --> itemname != equityfund
+        model.ifThen(model.arithm(di, "=", MEDIUM_TERM), model.arithm(in, "!=", EQUITY_FUND));
+        //C5: rr = high or rr = medium --> itemname != bankbook
+        model.ifThen(model.or(model.arithm(rr, "=", HIGH), model.arithm(rr, "=", MEDIUM)), model.arithm(in, "!=", BANK_BOOK));
+        //C6: not (wr =low and rr = high)
+        model.not(model.and(model.arithm(wr, "=", LOW), model.arithm(rr, "=", HIGH))).post();
+        //C7: not (di = shortterm and rr = high)
+        model.not(model.and(model.arithm(di, "=", SHORT_TERM), model.arithm(rr, "=", HIGH))).post();
+        //C8: not (wr = high and rr = low)
+        model.not(model.and(model.arithm(wr, "=", HIGH), model.arithm(rr, "=", LOW))).post();
+
+        /*REQ = {r1: wr = low, r2: di = shortterm, r3: rr = high} - Conflict*/
+        List<Constraint> userRequirements = new ArrayList<Constraint>();
+        userRequirements.add(model.arithm(wr, "=", LOW));
+        userRequirements.add(model.arithm(di, "=", SHORT_TERM));
+        userRequirements.add(model.arithm(rr, "=", HIGH));
+        for (int i = 0; i < userRequirements.size(); i++) {
+            model.post(userRequirements.get(i));
+        }
+
+        assertEquals(solver.solve(), false);
+        solver.reset();
+        List<Constraint> minConflictSet = solver.findMinimumConflictingSet(userRequirements);
+        assertEquals(minConflictSet.size(), 2);
+        assertEquals(minConflictSet.get(0).toString(), "ARITHM ([rr = 3])");
+        assertEquals(minConflictSet.get(1).toString(), "ARITHM ([wr = 1])");
+    }
+
+    @Test(groups = "1s", timeOut = 60000)
+    public void testErrorConditions() {
+        Model model = new Model("Financial Services Problem");
+        model.intVar(0, 10);
+        model.getSolver().solve();
+        // MCS can't be called during solving
+        assertEquals(model.getSolver().isSolving(), true);
+        assertThrows(SolverException.class, () -> model.getSolver().findMinimumConflictingSet(Collections.emptyList()));
+    }
+
+}