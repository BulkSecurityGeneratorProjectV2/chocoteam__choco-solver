/*
 * This file is part of choco-solver, http://choco-solver.org/
 *
 * Copyright (c) 2019, IMT Atlantique. All rights reserved.
 *
 * Licensed under the BSD 4-clause license.
 *
 * See LICENSE file in the project root for full license information.
 */
package org.chocosolver.solver.constraints.real;

<<<<<<< HEAD
=======
import static java.lang.System.out;
import static org.testng.Assert.assertEquals;

import java.util.Arrays;
import java.util.LinkedList;
import java.util.Random;
>>>>>>> bf3bfd13
import org.chocosolver.solver.Model;
import org.chocosolver.solver.Solver;
import org.chocosolver.solver.constraints.Constraint;
import org.chocosolver.solver.exception.ContradictionException;
import org.chocosolver.solver.exception.SolverException;
import org.chocosolver.solver.search.strategy.Search;
import org.chocosolver.solver.variables.BoolVar;
import org.chocosolver.solver.variables.IntVar;
import org.chocosolver.solver.variables.RealVar;
import org.chocosolver.solver.variables.Variable;
import org.chocosolver.util.tools.ArrayUtils;
import org.testng.Assert;
import org.testng.annotations.DataProvider;
import org.testng.annotations.Test;

import java.util.LinkedList;
import java.util.Random;

import static java.lang.System.out;
import static org.testng.Assert.assertEquals;

/**
 * -Djava.library.path=-Djava.library.path=/Users/cprudhom/Sources/Ibex/ibex-2.3.1/__build__/plugins/java
 * <br/>
 *
 * @author Charles Prud'homme
 * @since 19/07/12
 */
public class RealTest {

    public void cmpDomains(double[] a1, double[] a2) {
        double DELTA = 1e-10;
        for (int i = 0; i < a1.length; i++)
            assertEquals(a1[i], a2[i], DELTA);
    }


    @Test(groups = "ibex", timeOut = 60000)
    public void test1() {
        for (int i = 0; i < 10; i++) {
            Ibex ibex = new Ibex(new double[]{0.001, 0.001});

            ibex.add_ctr("{0}+{1}=3");
            ibex.build();
            double domains[] = {1.0, 10.0, 1.0, 10.0};
            System.out.println("Before contract:");
            System.out.println("([" + domains[0] + "," + domains[1] + "] ; [" + domains[2] + "," + domains[3] + "])");

            int result = ibex.contract(0, domains);

            if (result == Ibex.FAIL) {
                System.out.println("Failed!");
            } else if (result == Ibex.CONTRACT) {
                System.out.println("After contract:");
                System.out.println("([" + domains[0] + "," + domains[1] + "] ; [" + domains[2] + "," + domains[3] + "])");
            } else {
                System.out.println("Nothing.");
            }
            ibex.release();
        }
    }

    @Test(groups = "ibex", timeOut = 60000)
    public void test2() {
        for (int i = 0; i < 10; i++) {
            Ibex ibex = new Ibex(new double[]{0.001, 0.001});
            ibex.add_ctr("{0}^2+{1}^2<=1");
            ibex.build();
            double[] domains;
            double vv = Math.sqrt(2.) / 2.;

            // CASE 1: the boolean is set to TRUE
            assertEquals(ibex.contract(0, new double[]{2., 3., 2., 3.}, Ibex.TRUE), Ibex.FAIL);
            assertEquals(ibex.contract(0, new double[]{-.5, .5, -.5, .5}, Ibex.TRUE), Ibex.ENTAILED);
            domains = new double[]{-2., 1., -2., 1.};
            assertEquals(ibex.contract(0, domains, Ibex.TRUE), Ibex.CONTRACT);
            cmpDomains(domains, new double[]{-1., 1., -1., 1.});
            assertEquals(ibex.contract(0, domains, Ibex.TRUE), Ibex.NOTHING);


            // CASE 2: the boolean is set to FALSE
            assertEquals(ibex.contract(0, new double[]{2., 3., 2., 3.}, Ibex.FALSE), Ibex.FAIL);
            assertEquals(ibex.contract(0, new double[]{-.5, .5, -.5, .5}, Ibex.FALSE), Ibex.ENTAILED);
            assertEquals(ibex.contract(0, new double[]{-2., 1., -2., -1.}, Ibex.FALSE), Ibex.NOTHING);
            domains = new double[]{0., 2., -vv, vv};
            assertEquals(ibex.contract(0, domains, Ibex.FALSE), Ibex.CONTRACT);
            cmpDomains(domains, new double[]{vv, 2., -vv, vv});

            // CASE 3: the boolean is set to UNKNOWN
            assertEquals(ibex.contract(0, new double[]{2., 3., 2., 3.}, Ibex.FALSE_OR_TRUE), Ibex.FAIL);
            assertEquals(ibex.contract(0, new double[]{-.5, .5, -.5, .5}, Ibex.FALSE_OR_TRUE), Ibex.ENTAILED);
            assertEquals(ibex.contract(0, new double[]{-2., 1., -2., -1.}, Ibex.FALSE_OR_TRUE), Ibex.NOTHING);
            domains = new double[]{0., 2., -vv, vv};
            assertEquals(ibex.contract(0, domains, Ibex.FALSE_OR_TRUE), Ibex.NOTHING);
            cmpDomains(domains, new double[]{0., 2., -vv, vv});

            ibex.release();
        }
    }

    @Test(groups = "ibex")
    public void test4() {
        for (int i = 0; i < 10; i++) {
            Model model = new Model();
            IntVar x = model.intVar("x", 0, 9, true);
            IntVar y = model.intVar("y", 0, 9, true);
            IntVar[] vars = {x, y};
//            RealVar[] vars = model.realIntViewArray(new IntVar[]{x, y}, precision);
            // Actually ,we need the calculated result like these :
            // x : [2.000000, 2.000000], y : [4.000000, 4.000000]
            // or x : [1.000000, 1.000000], y : [8.000000, 8.000000]
            // but it always like this : x : [2.418267, 2.418267], y : [3.308154, 3.308154]
//        rcons.discretize(x,y);
            model.realIbexGenericConstraint("{0} * {1} = 8", vars).post();
            Solver solver = model.getSolver();
            solver.setSearch(Search.randomSearch(vars, i));
            solver.findAllSolutions();
            assertEquals(solver.getSolutionCount(), 4);
//            assertEquals(y.getValue(), 1);
        }
    }

    @Test(groups = "ibex", timeOut = 60000)
    public void testFreemajb1() {
        Model model = new Model();

        // Declare variables
        RealVar attr = model.realVar("attr", 0.0, 20.0, 0.1);

        // Create and reify constraints to assign values to the real
        RealConstraint attrEquals1 = model.realIbexGenericConstraint("{0}=4.0", attr);
        BoolVar attrEquals1Reification = attrEquals1.reify();
        RealConstraint attrEquals2 = model.realIbexGenericConstraint("{0}=8.0", attr);
        BoolVar attrEquals2Reification = attrEquals2.reify();

        // Walk and print the solutions
        int numSolutions = 0;
        boolean foundSolution = model.getSolver().solve();
        while (foundSolution) {
            numSolutions++;
            foundSolution = model.getSolver().solve();
        }
    }

    @Test(groups = "ibex", timeOut = 60000)
    public void testFreemajb2() {
        Model model = new Model();

        RealVar x = model.realVar("x", 0.0, 5.0, 0.001);
        out.println("Before solving:");

        RealConstraint newRange = new RealConstraint("1.4142<{0};{0}<3.1416", x);
        newRange.post();
        try {
            model.getSolver().propagate();
        } catch (ContradictionException e) {
            e.printStackTrace();
        }
        out.printf("%s\n", model.toString());

    }

    @Test(groups = "1s", timeOut = 60000)
        public void testFreemajb2b() {
        Model model = new Model();

        RealVar x = model.realVar("x", 0.0, 5.0, 0.001);
        out.println("Before solving:");

        x.gt(1.4142).equation().post();
        x.lt(3.1416).equation().post();
        try {
            model.getSolver().propagate();
        } catch (ContradictionException e) {
            e.printStackTrace();
        }
        out.printf("%s\n", model.toString());

    }

    @Test(groups = "ibex", timeOut = 60000)
    public void testFreemajb3() {
        Model model = new Model();

        RealVar x = model.realVar("x", 0.0, 5.0, 0.001);
        out.println("Before solving:");

        model.realIbexGenericConstraint("1.4142<{0};{0}<3.1416", x).post();

        try {
            model.getSolver().propagate();
        } catch (ContradictionException e) {
            e.printStackTrace();
        }
        out.printf("%s\n", model.toString());

    }

    @DataProvider(name = "coeffs")
    public Object[][] provideCoeffs() {
        return new String[][]{
                {"{0}*0.5) = {1}"},
                {"{0}/2) = {1}"},
        };
    }

    @Test(groups = "ibex", timeOut = 60000, dataProvider = "coeffs")
    public void testHM1(String coeffs) {
        Model model = new Model("Test model");
        double precision = 1.e-6;
        double MAX_VALUE = 10000;
        double MIN_VALUE = -10000;
        RealVar weldingCurrent = model.realVar("weldingCurrent", 120, 250, precision);
        RealVar MTBF_WS = model.realVar("MTBF_WS", MIN_VALUE, MAX_VALUE, precision);
        RealVar MTBF_MT = model.realVar("MTBF_MT", MIN_VALUE, MAX_VALUE, precision);
        RealVar global_min = model.realVar("global_min", MIN_VALUE, MAX_VALUE, precision);
        Solver solver = model.getSolver();
        model.realIbexGenericConstraint("(" + coeffs + ";{0}+100={2};min({1},{2}) ={3}", weldingCurrent, MTBF_WS, MTBF_MT, global_min).post();
        model.setPrecision(precision);
        model.setObjective(false, global_min);
        solver.showDecisions(() -> "" + solver.getNodeCount());
        while (solver.solve()) ;
    }

    @Test(groups = "1s", timeOut = 60000)
        public void testHM1a() {
        Model model = new Model("Test model");
        double precision = 1.e-6;
        double MAX_VALUE = 10000;
        double MIN_VALUE = -10000;
        RealVar weldingCurrent = model.realVar("weldingCurrent", 120, 250, precision);
        RealVar MTBF_WS = model.realVar("MTBF_WS", MIN_VALUE, MAX_VALUE, precision);
        RealVar MTBF_MT = model.realVar("MTBF_MT", MIN_VALUE, MAX_VALUE, precision);
        RealVar global_min = model.realVar("global_min", MIN_VALUE, MAX_VALUE, precision);
        Solver solver = model.getSolver();
        weldingCurrent.mul(.5).eq(MTBF_WS).equation().post();
        weldingCurrent.add(100).eq(MTBF_MT).equation().post();
        global_min.eq(weldingCurrent.min(MTBF_WS).min(MTBF_MT)).equation().post();
        model.setPrecision(precision);
        model.setObjective(false, global_min);
        solver.showDecisions(() -> "" + solver.getNodeCount());
        while (solver.solve()) ;
    }

    @Test(groups = "1s", timeOut = 60000)
            public void testHM1b() {
        Model model = new Model("Test model");
        double precision = 1.e-6;
        double MAX_VALUE = 10000;
        double MIN_VALUE = -10000;
        RealVar weldingCurrent = model.realVar("weldingCurrent", 120, 250, precision);
        RealVar MTBF_WS = model.realVar("MTBF_WS", MIN_VALUE, MAX_VALUE, precision);
        RealVar MTBF_MT = model.realVar("MTBF_MT", MIN_VALUE, MAX_VALUE, precision);
        RealVar global_min = model.realVar("global_min", MIN_VALUE, MAX_VALUE, precision);
        Solver solver = model.getSolver();

        weldingCurrent.div(2).eq(MTBF_WS).equation().post();
        weldingCurrent.add(100).eq(MTBF_MT).equation().post();
        global_min.eq(weldingCurrent.min(MTBF_WS).min(MTBF_MT)).equation().post();
        model.setPrecision(precision);
        model.setObjective(false, global_min);
        solver.showDecisions(() -> "" + solver.getNodeCount());
        while (solver.solve()) ;
    }


    @Test(groups = "ibex", timeOut = 60000)
    public void testHM2() {
        Model model = new Model("Default model");
        double precision = 1.e-1;
        RealVar current = model.realVar("current", 121, 248, precision);
        RealVar MTBF = model.realVar("MTBF", 0, 300, precision);
        RealVar MTBF_MT = model.realVar("MTBF_MT", 0, 200, precision);
        Solver solver = model.getSolver();
        model.realIbexGenericConstraint("932.6-(8.664*{0})+(0.02678*({0}^2))-(0.000028*({0}^3)) = {1}", current, MTBF_MT).post();
        model.realIbexGenericConstraint("min(20,{0}) = {1}", MTBF_MT, MTBF).post();//MTBF;
        model.setPrecision(precision);
        model.setObjective(false, MTBF);
        solver.solve();
    }

    @Test(groups = "1s", timeOut = 60000)
        public void testHM2a() {
        Model model = new Model("Default model");
        double precision = 1.e-1;
        RealVar current = model.realVar("current", 121, 248, precision);
        RealVar MTBF = model.realVar("MTBF", 0, 300, precision);
        RealVar MTBF_MT = model.realVar("MTBF_MT", 0, 200, precision);
        Solver solver = model.getSolver();
        model.realVar(932.6)
                .sub(current.mul(8.664))
                .add(model.realVar(0.02678).mul(current.pow(2)))
                .add(model.realVar(0.000028).mul(current.pow(3)))
                .eq(MTBF_MT).post();
        MTBF_MT.min(20).eq(MTBF).post();
        model.setPrecision(precision);
        model.setObjective(false, MTBF);
        solver.solve();
    }

    @Test(groups = "ibex", timeOut = 60000)
    public void testHM21() {
        Ibex ibex = new Ibex(new double[]{1.e-1, 1.e-1, 1.e-1});
        ibex.add_ctr("932.6-(8.664*{0})+(0.02678*({0}^2))-(0.000028*({0}^3)) = {1}");
        ibex.add_ctr("min(20,{1}) = {2}");
        int result = ibex.contract(0, new double[]{121., 248., 0., 200.}, Ibex.TRUE);
        System.out.printf("Expected: %d, found: %d\n", Ibex.NOTHING, result);
    }

    @Test(groups = "ibex")
    public void testPG1() throws Exception {
        Model model = new Model();
        RealVar rv = model.realVar(0, 5, 4.E-2);
        BoolVar bv = model.realIbexGenericConstraint("{0}=4", rv).reify();
        model.arithm(bv, "=", 0).post();
        Solver solver = model.getSolver();


        solver.setSearch(
                Search.inputOrderLBSearch(bv),
                Search.realVarSearch(4.E-2, rv));
        while (solver.solve()) ;
        ;
        assertEquals(model.getSolver().getSolutionCount(), 63);
    }

    @Test(groups = "ibex", timeOut = 60000)
    public void testJJ35() {
        Ibex ibex = new Ibex(new double[]{1.0E-1});
        ibex.add_ctr("{0} = 4");
        double domains[] = {0., 5.};
        ibex.build();
        Assert.assertEquals(ibex.contract(0, domains, Ibex.FALSE), Ibex.NOTHING);
    }

    @Test(groups = "ibex")
    public void testJiiTee1() throws Exception {
        Model model = new Model("model");
        RealVar dim_A = model.realVar("dim_A", 150.0, 470.0, 1.0E-5);
        IntVar ll = model.intVar("ll", 1, 5, false);
        BoolVar[] dim_A_guards = new BoolVar[5];
        dim_A_guards[0] = model.realIbexGenericConstraint("{0} = 150.0", dim_A).reify();
        dim_A_guards[1] = model.realIbexGenericConstraint("{0} = 195.0", dim_A).reify();
        dim_A_guards[2] = model.realIbexGenericConstraint("{0} = 270.0", dim_A).reify();
        dim_A_guards[3] = model.realIbexGenericConstraint("{0} = 370.0", dim_A).reify();
        dim_A_guards[4] = model.realIbexGenericConstraint("{0} = 470.0", dim_A).reify();

        Constraint bigA = model.realIbexGenericConstraint("{0} > 300", dim_A);
        Constraint smallA = model.realIbexGenericConstraint("{0} < 200", dim_A);

        // The following or does not work.
        // the first 'and' within 'or' works, the second does not
        // if the order is reversed, also the results change: the results of the first 'and' are found
        // How to get these both?
        model.or(
                model.and(
                        bigA,
                        model.arithm(ll, "<", 3)),
                model.and(
                        smallA,
                        model.arithm(ll, ">=", 3))
        ).post();
        model.sum(dim_A_guards, "=", 1).post();
        LinkedList<Variable> printVars = new LinkedList<Variable>();
        printVars.add(dim_A);
        printVars.add(ll);
        Solver solver = model.getSolver();

    /*try {
        model.getSolver().propagate();
    } catch (ContradictionException e) {
        e.printStackTrace();
    }*/
        int i = 0;
        while (solver.solve()) {
            i++;
        }
        assertEquals(solver.getSolutionCount(), 10);
    }

    @Test(groups = "1S")
    public void testJiiTee1a() throws Exception {
        Model model = new Model("model");
        RealVar dim_A = model.realVar("dim_A", 150.0, 470.0, 1.0E-5);
        IntVar ll = model.intVar("ll", 1, 5, false);
        BoolVar[] dim_A_guards = new BoolVar[5];
        dim_A_guards[0] = dim_A.eq(150.).reify();
        dim_A_guards[1] = dim_A.eq(195.).reify();
        dim_A_guards[2] = dim_A.eq(270.).reify();
        dim_A_guards[3] = dim_A.eq(370.).reify();
        dim_A_guards[4] = dim_A.eq(470.).reify();

        Constraint bigA = dim_A.gt(300).equation();
        Constraint smallA = dim_A.lt(200).equation();

        // The following or does not work.
        // the first 'and' within 'or' works, the second does not
        // if the order is reversed, also the results change: the results of the first 'and' are found
        // How to get these both?
        model.or(
                model.and(
                        bigA,
                        model.arithm(ll, "<", 3)),
                model.and(
                        smallA,
                        model.arithm(ll, ">=", 3))
        ).post();
        model.sum(dim_A_guards, "=", 1).post();
        LinkedList<Variable> printVars = new LinkedList<Variable>();
        printVars.add(dim_A);
        printVars.add(ll);
        Solver solver = model.getSolver();

        /*try {
            model.getSolver().propagate();
        } catch (ContradictionException e) {
            e.printStackTrace();
        }*/
        int i = 0;
        while (solver.solve()) {
            i++;
        }
        assertEquals(solver.getSolutionCount(), 10);
    }

    @Test(groups = "ibex", timeOut = 60000)
    public void testPeter() {
        Random ds = new Random();
        Model model = new Model();
        RealVar[] rv1 = model.realVarArray(10, 0, 10, 0.1d);
        RealVar[] rv2 = model.realVarArray(10, 0, 10, 0.1d);
        RealVar opt = model.realVar(0, 100, 0.1d);
        RealVar srv1 = model.realVar(0, 100, 0.1d);
        RealVar srv2 = model.realVar(0, 100, 0.1d);
        BoolVar[] bv1 = model.boolVarArray(10);
        BoolVar[] bv2 = model.boolVarArray(10);
        model.realIbexGenericConstraint("{0}={1}+{2}+{3}+{4}+{5}+{6}+{7}+{8}+{9}+{10}",
                srv1, rv1[0], rv1[1], rv1[2], rv1[3], rv1[4], rv1[5], rv1[6], rv1[7], rv1[8], rv1[9]).post();

        model.realIbexGenericConstraint("{0}={1}+{2}+{3}+{4}+{5}+{6}+{7}+{8}+{9}+{10}",
                srv2, rv2[0], rv2[1], rv2[2], rv2[3], rv2[4], rv2[5], rv2[6], rv2[7], rv2[8], rv2[9]).post();

        for (int i = 0; i < 10; ++i) {
            model.ifThenElse(bv1[i], model.realIbexGenericConstraint("{0}=" + ds.nextDouble() * 10.0, rv1[i]), model.realIbexGenericConstraint("{0}=0.0", rv1[i]));
            model.ifThenElse(bv2[i], model.realIbexGenericConstraint("{0}=" + ds.nextDouble() * 10.0, rv2[i]), model.realIbexGenericConstraint("{0}=0.0", rv2[i]));
            model.arithm(bv1[i], "!=", bv2[i]).post();
        }
        //NO CRASH
        //	model.realIbexGenericConstraint("{0}={1}+{2}", opt, srv1, srv2).post();
        //CRASH
        model.realIbexGenericConstraint("{0}=max({1},{2})", opt, srv1, srv2).post();
        model.setObjective(false, opt);

        while (model.getSolver().solve()) {}
    }

    @Test(groups = "1s", timeOut = 60000)
        public void testPetera() {
        Random ds = new Random();
        Model model = new Model();
        RealVar[] rv1 = model.realVarArray(10, 0, 10, 0.1d);
        RealVar[] rv2 = model.realVarArray(10, 0, 10, 0.1d);
        RealVar opt = model.realVar(0, 100, 0.1d);
        RealVar srv1 = model.realVar(0, 100, 0.1d);
        RealVar srv2 = model.realVar(0, 100, 0.1d);
        BoolVar[] bv1 = model.boolVarArray(10);
        BoolVar[] bv2 = model.boolVarArray(10);
        srv1.eq(
                rv1[0].add(rv1[0]).add(rv1[1]).add(rv1[2]).add(rv1[3]).add(rv1[4])
                        .add(rv1[5]).add(rv1[6]).add(rv1[7]).add(rv1[8]).add(rv1[9])
        ).post();
        srv1.eq(
                rv2[0].add(rv2[0]).add(rv2[1]).add(rv2[2]).add(rv2[3]).add(rv2[4])
                        .add(rv2[5]).add(rv2[6]).add(rv2[7]).add(rv2[8]).add(rv2[9])
        ).post();
        for (int i = 0; i < 10; ++i) {
            model.ifThenElse(bv1[i],
                    rv1[i].eq(ds.nextDouble() * 10.0).equation(),
                    rv1[i].eq(0.0).equation()
            );
            model.ifThenElse(bv2[i],
                    rv2[i].eq(ds.nextDouble() * 10.0).equation(),
                    rv2[i].eq(0.0).equation()
            );
            model.arithm(bv1[i], "!=", bv2[i]).post();
        }
        //NO CRASH
        //	model.realIbexGenericConstraint("{0}={1}+{2}", opt, srv1, srv2).post();
        //CRASH
        opt.eq(srv1.max(srv2)).post();
        model.setObjective(false, opt);

        while (model.getSolver().solve()) {
        }
    }

    @Test(groups = "ibex", timeOut = 60000)
    public void testJiTee1() throws ContradictionException {
        double[] posA = new double[]{150.0, 195.0, 270.0, 370.0, 470.0};
        Model model = new Model("model");
        IntVar load = model.intVar("load", new int[]{0, 100, 200, 300, 400, 500, 600, 700});
        double min = 150.0;
        double max = 470.0;
        RealVar dim_A = model.realVar("dim_A", min, max, 1.0E-5);
        BoolVar[] rVarGuards = new BoolVar[posA.length];
        for (int i = 0; i < posA.length; i++) {
            rVarGuards[i] = model.realIbexGenericConstraint("{0} = " + posA[i], dim_A).reify();
        }
        model.sum(rVarGuards, "=", 1).post();

        model.realIbexGenericConstraint("{0}<=271.", dim_A).post();
        model.arithm(load, ">", 400).post();
        for (int i = 0; i < 500; i++) {
            model.realIbexGenericConstraint("{0} > " + i, dim_A);
            System.gc();
        }
        model.getSolver().findSolution();
    }

    @Test(groups = "ibex", timeOut = 60000)
    public void testJiTee1a() {
        double[] posA = new double[]{150.0, 195.0, 270.0, 370.0, 470.0};
        Model model = new Model("model");
        IntVar load = model.intVar("load", new int[]{0, 100, 200, 300, 400, 500, 600, 700});
        double min = 150.0;
        double max = 470.0;
        RealVar dim_A = model.realVar("dim_A", min, max, 1.0E-5);
        BoolVar[] rVarGuards = new BoolVar[posA.length];
        for (int i = 0; i < posA.length; i++) {
            rVarGuards[i] = dim_A.eq(posA[i]).reify();
        }
        model.sum(rVarGuards, "=", 1).post();
        dim_A.le(271.).post();
        model.arithm(load, ">", 400).post();
        for (int i = 0; i < 500; i++) {
            dim_A.gt(i);
            System.gc();
        }
        model.getSolver().findSolution();
    }


    @Test(groups = "ibex", timeOut = 60000)
    public void testPostUnpost() {
        LinkedList<Variable> printVars = new LinkedList<Variable>();
        Constraint stickyCstr = null;
        Random rr = new Random(2); //2 gives a suitable first requirement 500 for 'load'
        double[] posA = new double[]{150.0, 195.0, 270.0, 370.0, 470.0};
        Model model = new Model("model");
        IntVar load = model.intVar("load", new int[]{0, 100, 200, 300, 400, 500, 600, 700});
        RealVar dim_A = addEnumReal(model, "dim_A", posA);

        model.and(
                model.realIbexGenericConstraint("{0}<=271.", dim_A),
                model.arithm(load, ">", 400)).post();

        printVars.add(dim_A);
        printVars.add(load);


        int sameRoundPostUnpost = 0;
        //Repeatedly post / unpost. This is unstable on Windows, Ibex crashes quite often. But main concern is to make this work!
        //I cannot understand why solutions are lost after the first contradiction has been found, even when propagation is not on!
        for (int round = 0; round < 350; round++) {
            model.getSolver().reset();
            model.getEnvironment().worldPush();

            //Randomly unpost a sticky constraint that remains between iterations. Probability of unpost() annd permanent removal is higher than creation and post()
            boolean unPostedNow = false;
            if (stickyCstr != null) {
                int r = rr.nextInt(100);
                if (r <= 12) {
                    model.unpost(stickyCstr);
                    stickyCstr = null;
                    unPostedNow = true;
                }
            }

            //a constraint at each round: post and unpost
            Constraint c;
            int reqInt = (round % 100);
            c = model.realIbexGenericConstraint("{0} > " + 5 * reqInt, dim_A);
            c.post();

            //Randomly post a sticky constraint that remains between iterations. Probability to post() is lower than unpost()
            boolean postedNow = false;
            if (stickyCstr == null) {
                int r = rr.nextInt(100);
                if (r <= 7) {
                    stickyCstr = model.arithm(load, "=", r * 100);
                    model.post(stickyCstr);
                    postedNow = true;
                }
            }

            if (postedNow && unPostedNow) {
                sameRoundPostUnpost++;
            }

            boolean propagate = false;
            if (propagate) {
                model.getSolver().getEnvironment().worldPush();
                try {
                    model.getSolver().propagate();
                } catch (ContradictionException e) {
                    e.printStackTrace();
                }
                model.getSolver().getEnvironment().worldPop();
            }

            int i = 0;
            while (model.getSolver().solve()) {
                i++;
            }
            model.unpost(c);
        }
    }

    private static RealVar addEnumReal(Model model, String name, double[] possibles) {
        double min = possibles[0];
        double max = possibles[possibles.length - 1];
        RealVar rVar = model.realVar(name, min, max, 1.0E-5);
        BoolVar[] rVarGuards = new BoolVar[possibles.length];
        for (int i = 0; i < possibles.length; i++)
            rVarGuards[i] = model.realIbexGenericConstraint("{0} = " + possibles[i], rVar).reify();
        model.sum(rVarGuards, "=", 1).post();
        return rVar;

    }


    @Test(groups = "ibex", timeOut = 60000)
    public void testDetec() {
        Model model = new Model();

        RealVar x = model.realVar("x", 0.0, 5.0, 0.001);
        RealVar y = model.realVar("y", 0.0, 5.0, 0.001);
        RealVar z = model.realVar("z", 0.0, 5.0, 0.001);

        RealConstraint newRange = new RealConstraint("1.4142<{0};{2}<3.1416;{1}>{0};{2}*2<{0}", x, y, z);
        assertEquals(newRange.toString(),
                "REALCONSTRAINT ([" +
                        "RealPropagator(x) ->(\"1.4142<{0}\"), " +
                        "RealPropagator(z) ->(\"{0}<3.1416\"), " +
                        "RealPropagator(y, x) ->(\"{0}>{1}\"), " +
                        "RealPropagator(z, x) ->(\"{0}*2<{1}\")])");

    }

    @Test(groups = "ibex", timeOut = 60000)
    public void testJJ1() {
        Ibex ibex = new Ibex(new double[]{1.0E-5});
        ibex.add_ctr("{0}<=200.0");
        ibex.build();
        double domains[] = {150., 470.};
        Assert.assertEquals(ibex.contract(0, domains, Ibex.TRUE), Ibex.CONTRACT);
        Assert.assertEquals(domains[0], 150.);
        Assert.assertEquals(domains[1], 200.);
        domains[0] = 150.;
        domains[1] = 470.;
        Assert.assertEquals(ibex.contract(0, domains, Ibex.FALSE), Ibex.CONTRACT);
        Assert.assertEquals(domains[0], 200.);
        Assert.assertEquals(domains[1], 470.);
        domains[0] = 150.;
        domains[1] = 470.;
        Assert.assertEquals(ibex.contract(0, domains, Ibex.FALSE_OR_TRUE), Ibex.NOTHING);
        Assert.assertEquals(domains[0], 150.);
        Assert.assertEquals(domains[1], 470.);

        domains[0] = 201.;
        domains[1] = 470.;
        Assert.assertEquals(ibex.contract(0, domains, Ibex.FALSE_OR_TRUE), Ibex.FAIL);
        Assert.assertEquals(domains[0], 201.);
        Assert.assertEquals(domains[1], 470.);

        domains[0] = 150.;
        domains[1] = 199.;
        Assert.assertEquals(ibex.contract(0, domains, Ibex.FALSE_OR_TRUE), Ibex.ENTAILED);
        Assert.assertEquals(domains[0], 150.);
        Assert.assertEquals(domains[1], 199.);

        domains[0] = 201.;
        domains[1] = 470.;
        Assert.assertEquals(ibex.contract(0, domains, Ibex.FALSE), Ibex.FAIL);
        Assert.assertEquals(domains[0], 201.);
        Assert.assertEquals(domains[1], 470.);
    }

    @Test(groups = "ibex", timeOut = 60000)
    public void testJJ2() {
        Ibex ibex = new Ibex(new double[]{1.0E-5});
        ibex.add_ctr("{0}=150.0");
        ibex.build();
        double domains[] = {150., 150.};
        Assert.assertEquals(ibex.contract(0, domains, Ibex.TRUE), Ibex.NOTHING);
        Assert.assertEquals(domains[0], 150.);
        Assert.assertEquals(domains[1], 150.);
    }

    @Test(groups = "ibex", timeOut = 60000)
    public void testJJ3() {
        Ibex ibex = new Ibex(new double[]{1.0E-5});
        ibex.add_ctr("{0} < 150.0");
        ibex.build();
        double domains[] = {140., 151.};
        Assert.assertEquals(ibex.start_solve(domains), Ibex.STARTED);
        while (ibex.next_solution(domains) != Ibex.SEARCH_OVER) { }
    }

    @Test(groups = "ibex", timeOut = 60000)
    public void testMove1() {
        Model model = new Model();
        RealVar[] x = model.realVarArray(3, 0., 5., 1.E-2);
        RealVar m = model.realVar(0.0, 5.0, 1.E-2);
        model.realIbexGenericConstraint(
                "({0} + {1} + {2})/ 3 = {3};",
                ArrayUtils.append(x, new RealVar[]{m})
        ).post();
        Solver solver = model.getSolver();
        solver.setSearch(Search.ibexSolving(model));
        solver.findAllSolutions();
        Assert.assertEquals(solver.getSolutionCount(), 1);
    }

    @Test(groups = "ibex", timeOut = 60000)
    public void testMove2() {
        Model model = new Model();
        IntVar[] x = model.intVarArray(3, 0, 5);
        RealVar m = model.realVar(0.0, 5.0, 1.E-2);
        RealVar n = model.realVar(0.0, 5.0, 1.E-2);
        model.realIbexGenericConstraint(
                "({0} + {1} + {2})/ 3 = {3};",
                ArrayUtils.append(x, new RealVar[]{m})
        ).post();
        model.realIbexGenericConstraint(
                "{0} + {1} = 2.6",
                m, n
        ).post();
        Solver solver = model.getSolver();
        solver.setSearch(Search.randomSearch(x, 0), Search.ibexSolving(model));

        solver.findAllSolutions();
        Assert.assertEquals(solver.getSolutionCount(), 108);
    }

    @Test(groups = "ibex", timeOut = 60000)
    public void testJJ34() {
        Ibex ibex = new Ibex(new double[]{-1.0, -1.0, -1.0, 1.0E-2, 1.0E-2});
        ibex.add_ctr("({0} + {1} + {2}) / 3 = {3}");
        ibex.add_ctr("{3} + {4} < 4.5");
        ibex.build();
        double domains[] = {0., 5., 0., 5., 0., 5., 0., 5., 0., 5.};
        Assert.assertEquals(ibex.contract(1, domains, Ibex.TRUE), Ibex.CONTRACT);
    }


    @Test(groups = "ibex", timeOut = 60000)
    public void testMove3() {
        Model model = new Model();
        RealVar[] x = model.realVarArray(3, -10., 10., 1.E-2);
        model.realIbexGenericConstraint(
                " {0}^2*{1}^2*{2}^2=1;\n" +
                        " {0}^2={1}^2;\n" +
                        " abs({0})=abs({2});",
                x).post();
        Solver solver = model.getSolver();
        solver.setSearch(Search.ibexSolving(model));
        solver.findAllSolutions();
        Assert.assertEquals(solver.getSolutionCount(), 8);
    }

    @Test(groups = "ibex"/*, timeOut = 60000*/)
    public void testMove4() {
        Model model = new Model();
        RealVar[] y = model.realVarArray(3, -10., 10., 1.E-5);
        model.realIbexGenericConstraint(
                "{0}^2*{1}^2*{2}^2=1;\n" +
                        "{0}^2={1}^2;\n" +
                        "abs({0})=abs({2});",
                y).post();
        Solver solver = model.getSolver();

        solver.findAllSolutions();
        Assert.assertEquals(solver.getSolutionCount(), 8);
    }

    @Test(groups = "1s")
        public void testMove4a() {
        Model model = new Model();
        RealVar[] y = model.realVarArray(3, -10., 10., 1.E-5);
        y[0].pow(2).mul(y[1]).pow(2).mul(y[2]).pow(2).eq(1).post();
        y[0].pow(2).eq(y[1].pow(2)).post();
        y[0].abs().eq(y[1].abs()).post();
        model.realIbexGenericConstraint(
                "{0}^2*{1}^2*{2}^2=1;\n" +
                        "{0}^2={1}^2;\n" +
                        "abs({0})=abs({2});",
                y).post();
        Solver solver = model.getSolver();

        solver.findAllSolutions();
        Assert.assertEquals(solver.getSolutionCount(), 8);
    }

    @Test(groups = "ibex", timeOut = 60000)
    public void testMove5() {
        Model model = new Model();
        RealVar y = model.realVar(-10., 10., 1.E-1);
        BoolVar b = model.boolVar();
        String f1 = "{0}>= 1.";
        String f2 = "{0}<= 2.";
        model.realIbexGenericConstraint(
                f1+";"+f2,
                y).reifyWith(b);
        Solver solver = model.getSolver();
        solver.setSearch(Search.realVarSearch(1.E-1, y));
        solver.findAllSolutions();
        Assert.assertEquals(solver.getSolutionCount(), 100);
    }

    @Test(groups = "ibex", timeOut = 60000)
        public void testMove5a() {
        Model model = new Model();
        RealVar y = model.realVar(-10., 10., 1.E-1);
        BoolVar b = model.boolVar();
        model.and(
                y.ge(1.).equation(),
                y.le(2.).equation()
        ).reifyWith(b);
        Solver solver = model.getSolver();
        solver.setSearch(Search.realVarSearch(1.E-1, y));
        solver.findAllSolutions();
        Assert.assertEquals(solver.getSolutionCount(), 101);
    }

    @Test(groups="ibex", timeOut=60000)
    public void testJuha1() {
        Model model = new Model("model");
        IntVar foo = model.intVar("foo", 0, 20);
        IntVar wow = model.intVar("wow", new int[]{1, 2, 4});
        RealVar rfoo = model.realIntView(foo, 1E-5);
        RealVar rwow = model.realIntView(wow, 1E-5);
        model.realIbexGenericConstraint("{0} / {1} = 4.5", rfoo, rwow).reify();
        model.arithm(foo, "!=", 10).post();
        Solver solver = model.getSolver();
        solver.setSearch(Search.inputOrderLBSearch(foo, wow));
        solver.findAllSolutions();
        Assert.assertEquals(solver.getSolutionCount(), 60);
    }

    @Test(groups="ibex", timeOut=60000)
    public void testJuha2() {
        Model model = new Model("model");
        IntVar foo = model.intVar("foo", new int[]{0,15, 20});
        IntVar wow = model.intVar("wow", new int[]{1, 2, 4});
        RealVar rfoo = model.realIntView(foo, 1E-5);
        RealVar rwow = model.realIntView(wow, 1E-5);
        model.realIbexGenericConstraint("{0} / {1} = 4.5", rfoo, rwow).post();
        Solver solver = model.getSolver();
        solver.setSearch(Search.inputOrderLBSearch(foo, wow));
        solver.findAllSolutions();
        Assert.assertEquals(solver.getSolutionCount(), 0);
    }

    @Test(groups="1s", timeOut=60000)
    public void testJuha2a() {
        Model model = new Model("model");
        IntVar foo = model.intVar("foo", 0, 20);
        IntVar wow = model.intVar("wow", new int[]{1, 2, 4});
        RealVar rfoo = model.realIntView(foo, 1E-5);
        RealVar rwow = model.realIntView(wow, 1E-5);
        rfoo.div(rwow).eq(4.5).post();
        model.arithm(foo, "!=", 10).post();
        Solver solver = model.getSolver();
        solver.setSearch(Search.inputOrderLBSearch(foo, wow));
        solver.findAllSolutions();
        Assert.assertEquals(solver.getSolutionCount(), 0);
    }

    @Test(groups="ibex", timeOut=60000, threadPoolSize = 4, invocationCount = 10)
    public void testJuha3(){
        Model model = new Model("model" + Thread.currentThread().getId());
        IntVar dim_H = model.intVar("dim_h", new int[]{2000, 2100, 2200});
        RealVar dim_A = model.realVar("dim_A", 150.0, 470.0, 1.0E-5);
        BoolVar[] dim_A_guards = new BoolVar[5];
        dim_A_guards[0] = new RealConstraint("{0} = 150.0", dim_A).reify();
        dim_A_guards[1] = new RealConstraint("{0} = 195.0", dim_A).reify();
        dim_A_guards[2] = new RealConstraint("{0} = 270.0", dim_A).reify();
        dim_A_guards[3] = new RealConstraint("{0} = 370.0", dim_A).reify();
        dim_A_guards[4] = new RealConstraint("{0} = 470.0", dim_A).reify();
        model.sum(dim_A_guards, "=", 1).post();
        RealVar dim_H_asReal = model.realIntView(dim_H, 1.0E-5);
        model.realIbexGenericConstraint("{0}+{1} > 2500", dim_A, dim_H_asReal).post();

        model.getSolver().findAllSolutions();
        Assert.assertEquals(model.getSolver().getSolutionCount(), 3);
    }

    @Test(groups="1s", timeOut=60000, threadPoolSize = 4, invocationCount = 10)
    public void testJuha3a() {
        Model model = new Model("model" + Thread.currentThread().getId());
        IntVar dim_H = model.intVar("dim_h", new int[]{2000, 2100, 2200});
        RealVar dim_A = model.realVar("dim_A", 150.0, 470.0, 1.0E-5);
        BoolVar[] dim_A_guards = new BoolVar[5];
        dim_A_guards[0] = dim_A.eq(150.).reify();
        dim_A_guards[1] = dim_A.eq(195.).reify();
        dim_A_guards[2] = dim_A.eq(270.).reify();
        dim_A_guards[3] = dim_A.eq(370.).reify();
        dim_A_guards[4] = dim_A.eq(470.).reify();
        model.sum(dim_A_guards, "=", 1).post();
        RealVar dim_H_asReal = model.realVar(dim_H.getLB(), dim_H.getUB(), 1.0E-5);
        model.eq(dim_H_asReal, dim_H).post();
        dim_A.add(dim_H_asReal).gt(2500.).post();

        model.getSolver().findAllSolutions();
        Assert.assertEquals(model.getSolver().getSolutionCount(), 3);
    }


    private static synchronized void build(Ibex ibex){
        ibex.build();
    }


    @Test(groups="ibex", timeOut=60000, threadPoolSize = 4, invocationCount = 10)
    public void testJuha4(){
        double eps=1e-7;
        Ibex ibex = new Ibex(new double[]{eps,eps,eps,eps,eps,eps,eps,eps});
        ibex.add_ctr("3*{0}*({1}-2*{0})+{1}^2/4=0");
        ibex.add_ctr("3*{1}*({2}-2*{1}+{0})+({2}-{0})^2/4=0");
        ibex.add_ctr("3*{2}*({3}-2*{2}+{1})+({3}-{1})^2/4=0");
        ibex.add_ctr("3*{3}*({4}-2*{3}+{2})+({4}-{2})^2/4=0");
        ibex.add_ctr("3*{4}*({5}-2*{4}+{3})+({5}-{3})^2/4=0");
        ibex.add_ctr("3*{5}*({6}-2*{5}+{4})+({6}-{4})^2/4=0");
        ibex.add_ctr("3*{6}*({7}-2*{6}+{5})+({7}-{5})^2/4=0");
        ibex.add_ctr("3*{7}*(20-2*{7}+{6})+(20-{6})^2/4=0");
        build(ibex);
        double L=1e8;
        double domains[]={-L,L,-L,L,-L,L,-L,L,-L,L,-L,L,-L,L,-L,L};
        ibex.start_solve(domains);
        for (int i=0; i<256; i++) {
            if (ibex.next_solution(domains)!=Ibex.SOLUTION) {
                ibex.release();
                Assert.fail();
            }
        }
        ibex.next_solution(domains);
        ibex.release();
    }

    @Test(groups="ibex", timeOut=60000)
    public void testFN1() {
        Model model = new Model("Environment generation problem");
        //A
        RealVar x_a = model.realVar("X_a", 0, 2, 1.0d);
        RealVar y_a = model.realVar("Y_a", 0, 2, 1.0d);
        RealVar z_a = model.realVar("Z_a", 0, 270, 90.0d);

        //A
        RealVar x_b = model.realVar("X_b", 0, 2, 1.0d);
        RealVar y_b = model.realVar("Y_b", 0, 2, 1.0d);
        RealVar z_b = model.realVar("Z_b", 0, 270, 90.0d);

        model.post(model.realIbexGenericConstraint("{0}={1}+cos({2})", x_b, x_a, z_a));
        model.post(model.realIbexGenericConstraint("{0}={1}+sin({2})", y_b, y_a, z_b));
        Assert.assertNotNull(model.getSolver().findSolution());
    }

    @Test(groups = "1s", timeOut = 60000)
    public void testFN1a() {
        Model model = new Model("Environment generation problem");
        //A
        RealVar x_a = model.realVar("X_a", 0, 2, 1.0d);
        RealVar y_a = model.realVar("Y_a", 0, 2, 1.0d);
        RealVar z_a = model.realVar("Z_a", 0, 270, 90.0d);

        //A
        RealVar x_b = model.realVar("X_b", 0, 2, 1.0d);
        RealVar y_b = model.realVar("Y_b", 0, 2, 1.0d);
        RealVar z_b = model.realVar("Z_b", 0, 270, 90.0d);

        x_b.eq(x_a.add(z_a.cos())).post();
        y_b.eq(y_a.add(z_b.sin())).post();
        Assert.assertNotNull(model.getSolver().findSolution());
    }

    @Test(groups="ibex", timeOut=60000, expectedExceptions = SolverException.class)
    public void testFN2(){
        Model model = new Model("Environment generation problem");
        RealVar x_a = model.realVar("X_a", 0, 2, 1.0d);
        RealVar y_a = model.realVar("Y_a", 0, 2, 1.0d);
        RealVar z_a = model.realVar("Z_a", 0, 270, 90.0d);
        model.post(model.realIbexGenericConstraint("{0}={1}+cos{2}", y_a, x_a, z_a));
        model.getSolver().findSolution();
    }

    @Test(groups="ibex", timeOut=60000)
    public void testRoberto1(){
        Model model = new Model();
        double precision = 1.e-4;

        RealVar var1 = model.realVar("var1", 0.1);
        RealVar var2 = model.realVar("var2", 0.2);
        RealVar var3 = model.realVar("var3", -5, 5, precision);

        model.realIbexGenericConstraint("{0}+{1}={2}", new RealVar[] {var1,var2,var3}).post();

        Solver solver = model.getSolver();


        Assert.assertTrue(solver.solve());
    }

    @Test(groups="ibex", timeOut=60000)
    public void testRoberto1a() {
        Model model = new Model();
        double precision = 1.e-4;

        RealVar var1 = model.realVar("var1", 0.1);
        RealVar var2 = model.realVar("var2", 0.2);
        RealVar var3 = model.realVar("var3", -5, 5, precision);

        var1.add(var2).eq(var3).post();
        
        Solver solver = model.getSolver();


        Assert.assertTrue(solver.solve());
    }

    @Test(groups="ibex", timeOut=60000)
    public void testRoberto3(){
        Ibex ibex = new Ibex(new double[]{1.e-1, 1.e-1, 1.e-4});
        ibex.add_ctr("{0}+{1}={2}");
        ibex.build();
        double domains[] = {0.1, 0.1, 0.2, 0.2, -5.0, 5.0};
        Assert.assertEquals(ibex.contract(0, domains), Ibex.CONTRACT);
        ibex.release();
    }

    @Test(groups="ignored", timeOut=60000)
    public void testRoberto4(){
        Ibex ibex = new Ibex(new double[]{1.e-1, 1.e-1, 1.e-4});
        ibex.add_ctr("{0}+{1}=pi*{2}");
        Assert.assertTrue(ibex.build());
        double domains[] = {0.1, 0.1, 0.2, .2, -5.0, 5.0};
        Assert.assertEquals(ibex.contract(0, domains), Ibex.CONTRACT);
        ibex.release();
    }

<<<<<<< HEAD
    @Test(groups = "1s")
    public void testElt1(){
        Model model = new Model();
        RealVar x = model.realVar("V", 0., 10., 1.e-4);
        IntVar y = model.intVar("I", 0, 5);
        model.element(x, new double[]{-1., .8, Math.PI, 12.}, y).post();
        model.getSolver().findAllSolutions();
        Assert.assertEquals(2, model.getSolver().getSolutionCount());
=======
    @Test(groups = "ibex", timeOut = 60000)
    public void testJoao2() {
        Ibex ibex = new Ibex(new double[]{1.e-1});
        ibex.add_ctr("{0}>=1.");
        Assert.assertTrue(ibex.build());
        double[] domains = new double[]{0.15, 86.0};
        ibex.contract(0, domains);
        out.printf("%s\n", Arrays.toString(domains));
    }

    @Test(groups = "ibex", timeOut = 60000)
    public void testJoao3() throws ContradictionException {
        double PRECISION = 1e-8;
        Model model = new Model();
        RealVar y = model.realVar("y", -4.0, 4.0, PRECISION);
        RealVar x = model.realVar("x", -4.0, 4.0, PRECISION);
        // y - x^2 = 0
        y.sub(x.pow(2)).eq(0).ibex(PRECISION).post(); // It didn't works
        // y - x - 1 = 0
        y.sub(x).sub(1).eq(0).ibex(PRECISION).post();
        Assert.assertNotNull(model.getSolver().findSolution());
>>>>>>> bf3bfd13
    }
}<|MERGE_RESOLUTION|>--- conflicted
+++ resolved
@@ -9,15 +9,12 @@
  */
 package org.chocosolver.solver.constraints.real;
 
-<<<<<<< HEAD
-=======
 import static java.lang.System.out;
 import static org.testng.Assert.assertEquals;
 
 import java.util.Arrays;
 import java.util.LinkedList;
 import java.util.Random;
->>>>>>> bf3bfd13
 import org.chocosolver.solver.Model;
 import org.chocosolver.solver.Solver;
 import org.chocosolver.solver.constraints.Constraint;
@@ -1068,7 +1065,6 @@
         ibex.release();
     }
 
-<<<<<<< HEAD
     @Test(groups = "1s")
     public void testElt1(){
         Model model = new Model();
@@ -1077,7 +1073,8 @@
         model.element(x, new double[]{-1., .8, Math.PI, 12.}, y).post();
         model.getSolver().findAllSolutions();
         Assert.assertEquals(2, model.getSolver().getSolutionCount());
-=======
+    }
+  
     @Test(groups = "ibex", timeOut = 60000)
     public void testJoao2() {
         Ibex ibex = new Ibex(new double[]{1.e-1});
@@ -1099,6 +1096,5 @@
         // y - x - 1 = 0
         y.sub(x).sub(1).eq(0).ibex(PRECISION).post();
         Assert.assertNotNull(model.getSolver().findSolution());
->>>>>>> bf3bfd13
     }
 }