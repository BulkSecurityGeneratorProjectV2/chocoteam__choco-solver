--- conflicted
+++ resolved
@@ -11,7 +11,6 @@
 
 import gnu.trove.list.array.TIntArrayList;
 import gnu.trove.set.hash.TIntHashSet;
-import org.chocosolver.memory.IStateInt;
 import org.chocosolver.solver.constraints.Propagator;
 import org.chocosolver.solver.constraints.PropagatorPriority;
 import org.chocosolver.solver.exception.ContradictionException;
@@ -25,7 +24,6 @@
 import org.chocosolver.util.objects.setDataStructures.SetType;
 import org.chocosolver.util.tools.ArrayUtils;
 
-import java.util.Arrays;
 import java.util.Random;
 
 /**
@@ -63,11 +61,7 @@
         witness = new int[concernedValues.length];
         for(int j = 0; j<witness.length; j++) {
             possibleValues.add(concernedValues[j]);
-<<<<<<< HEAD
             witness[j] = NO_WITNESS;
-=======
-            witness[j] = -1;
->>>>>>> fd9ac099
             selectRandomWitness(j);
         }
     }
@@ -115,10 +109,7 @@
         }
         if(listForRandomPick.size() == 0) {
             possibleValues.remove(value);
-<<<<<<< HEAD
             witness[idxConcernedValue] = NO_WITNESS;
-=======
->>>>>>> fd9ac099
         } else {
             witness[idxConcernedValue] = listForRandomPick.getQuick(rnd.nextInt(listForRandomPick.size()));
         }
@@ -142,13 +133,8 @@
     @Override
     public void propagate(int evtmask) throws ContradictionException {
         if(PropagatorEventType.isFullPropagation(evtmask)) {
-<<<<<<< HEAD
             nValue.updateUpperBound(Math.min(vars.length-1, concernedValues.length), this);
             for(int j = 0; j < witness.length; j++) {
-=======
-            nValue.updateUpperBound(Math.max(vars.length-1, concernedValues.length), this);
-            for(int j = 0; j<witness.length; j++) {
->>>>>>> fd9ac099
                 selectRandomWitness(j);
             }
         } else if(PropagatorEventType.isCustomPropagation(evtmask)) {
@@ -165,13 +151,8 @@
             }
         }
         nValue.updateBounds(mandatoryValues.size(), possibleValues.size(), this);
-<<<<<<< HEAD
         if(nValue.isInstantiatedTo(mandatoryValues.size())) {
             for(int i = 0; i < n; i++) {
-=======
-        if(nValue.isInstantiated() && mandatoryValues.size() == nValue.getValue()) {
-            for(int i = 0; i<n; i++) {
->>>>>>> fd9ac099
                 for(int value = vars[i].getLB(); value <= vars[i].getUB(); value = vars[i].nextValue(value)) {
                     if(!mandatoryValues.contains(value)) {
                         vars[i].removeValue(value, this);
