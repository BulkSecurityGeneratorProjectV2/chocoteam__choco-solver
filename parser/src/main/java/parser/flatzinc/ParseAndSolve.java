--- conflicted
+++ resolved
@@ -42,13 +42,9 @@
 import parser.flatzinc.ast.Exit;
 import solver.Solver;
 import solver.explanations.ExplanationFactory;
-<<<<<<< HEAD
-import solver.propagation.hardcoded.*;
-=======
 import solver.propagation.hardcoded.ConstraintEngine;
 import solver.propagation.hardcoded.SevenQueuesConstraintEngine;
 import solver.propagation.hardcoded.VariableEngine;
->>>>>>> 04ded5e1
 import solver.search.loop.monitors.SearchMonitorFactory;
 
 import java.io.File;
@@ -151,12 +147,9 @@
             LOGGER.info("% solve instance...");
 
             switch (eng) {
-<<<<<<< HEAD
                 case 0:
                     // let the default propagation strategy,
                     break;
-=======
->>>>>>> 04ded5e1
                 case 1:
                     solver.set(new ConstraintEngine(solver));
                     break;
@@ -165,22 +158,7 @@
                     break;
                 case 3:
                     solver.set(new SevenQueuesConstraintEngine(solver));
-<<<<<<< HEAD
-                    break;
-                case 4:
-                    solver.set(new EightQueuesConstraintEngine(solver));
-                    break;
-                case 5:
-                    solver.set(new EightQueuesVariableEngine(solver));
-                    break;
-                case 6:
-                    solver.set(new ABConstraintEngine(solver));
-                    break;
                 case -1:
-=======
-                    break;
-                case 0:
->>>>>>> 04ded5e1
                 default:
                     if (solver.getNbCstrs() > solver.getNbVars()) {
                         solver.set(new VariableEngine(solver));
